{
    "private": true,
    "scripts": {
        "start": "docusaurus start",
        "build": "docusaurus build",
        "lint": "npm run lint:prettier",
        "lint:prettier": "prettier --check .",
        "fix:prettier": "prettier --write ."
    },
    "prettier": {
        "printWidth": 120,
        "trailingComma": "all"
    },
    "dependencies": {
        "@types/d3": "^5.7.2",
        "@types/lz-string": "^1.3.34",
        "@types/react": "^16.9.35",
        "@types/react-dom": "^16.9.8",
        "@types/react-json-tree": "^0.6.11",
<<<<<<< HEAD
        "@types/webpack-env": "^1.15.1",
        "clsx": "^1.1.0",
        "d3": "^5.16.0",
=======
        "@types/webpack-env": "^1.15.2",
        "clsx": "^1.1.1",
>>>>>>> b9214326
        "fengari-web": "^0.1.4",
        "lua-types": "^2.8.0",
        "lz-string": "^1.4.4",
        "monaco-editor": "^0.20.0",
        "react": "^16.13.1",
        "react-dom": "^16.13.1",
        "react-json-tree": "^0.11.2",
        "react-monaco-editor": "^0.36.0",
        "typescript-to-lua": "^0.34.0"
    },
    "devDependencies": {
        "@ark120202/typescript-config": "^2.1.0",
        "@docusaurus/core": "^2.0.0-alpha.56",
        "@docusaurus/preset-classic": "^2.0.0-alpha.56",
        "@types/node": "^14.0.11",
        "file-loader": "^6.0.0",
        "fork-ts-checker-webpack-plugin": "^4.1.6",
        "null-loader": "^4.0.0",
        "prettier": "^2.0.5",
        "raw-loader": "^4.0.1",
        "sass": "^1.26.8",
        "sass-loader": "^8.0.2",
        "typescript": "^3.9.5",
        "worker-loader": "^2.0.0"
    },
    "browserslist": [
        "last 1 chrome version",
        "last 1 firefox version",
        "last 1 safari version"
    ]
}<|MERGE_RESOLUTION|>--- conflicted
+++ resolved
@@ -17,14 +17,9 @@
         "@types/react": "^16.9.35",
         "@types/react-dom": "^16.9.8",
         "@types/react-json-tree": "^0.6.11",
-<<<<<<< HEAD
-        "@types/webpack-env": "^1.15.1",
-        "clsx": "^1.1.0",
         "d3": "^5.16.0",
-=======
         "@types/webpack-env": "^1.15.2",
         "clsx": "^1.1.1",
->>>>>>> b9214326
         "fengari-web": "^0.1.4",
         "lua-types": "^2.8.0",
         "lz-string": "^1.4.4",
