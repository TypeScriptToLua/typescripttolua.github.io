--- conflicted
+++ resolved
@@ -39,11 +39,7 @@
         "file-loader": "^6.1.1",
         "fork-ts-checker-webpack-plugin": "^5.2.0",
         "null-loader": "^4.0.1",
-<<<<<<< HEAD
         "prettier": "2.3.1",
-=======
-        "prettier": "^2.3.1",
->>>>>>> e2ae35a2
         "raw-loader": "^4.0.2",
         "sass": "^1.27.0",
         "sass-loader": "^10.0.4",
