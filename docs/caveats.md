--- conflicted
+++ resolved
@@ -107,7 +107,6 @@
 
 ### Iterating an array with `for ... in`
 
-<<<<<<< HEAD
 Not allowed. Use a `for of` loop instead to iterate over an array.
 
 ### Sorting
@@ -120,8 +119,6 @@
 TypeScriptToLua relies on the Lua standard library for sorting. In other words, it transpiles `[1, 2, 3].sort();` to `table.sort({1, 2, 3})`. So beware that your sorts will no longer be stable!
 
 If you need stable sorting, you have to manually use a custom sorting function. For some examples of this, see the [sorting helper functions from `isaacscript-common`](https://github.com/IsaacScript/isaacscript/blob/main/packages/isaacscript-common/src/functions/sort.ts).
-=======
-Not allowed.
 
 ### Local Variable Limit
 
@@ -189,5 +186,4 @@
 }
 ```
 
-Importatly, once we have a barrel file, we do not have to artificially split up the number of classes. This is because TSTL does not transpile exports with any local variables at all. Thus, we can have an unlimited number of exports inside of the barrel file without ever hitting the Lua local variable limit.
->>>>>>> 0a98cded
+Importatly, once we have a barrel file, we do not have to artificially split up the number of classes. This is because TSTL does not transpile exports with any local variables at all. Thus, we can have an unlimited number of exports inside of the barrel file without ever hitting the Lua local variable limit.